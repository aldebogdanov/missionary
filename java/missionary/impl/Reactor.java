--- conflicted
+++ resolved
@@ -397,11 +397,7 @@
             synchronized (pub.process) {
                 cb = (pub.busy = !pub.busy) ? propagate(pub) : null;
             }
-<<<<<<< HEAD
-            if (cb != null) pub.process.invoke(ps.result);
-=======
             if (cb != null) cb.invoke(pub.process.result);
->>>>>>> 36bf3c6e
             while ((ps = delayed.get()) != null) {
                 delayed.set(ps.delayed);
                 ps.delayed = null;
